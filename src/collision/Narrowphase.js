var vec2 = require('../math/vec2')
,   sub = vec2.sub
,   add = vec2.add
,   dot = vec2.dot
,   Utils = require('../utils/Utils')
,   ContactEquation = require('../constraints/ContactEquation')
,   FrictionEquation = require('../constraints/FrictionEquation')
,   Circle = require('../shapes/Circle')

module.exports = Narrowphase;

// Temp things
var yAxis = vec2.fromValues(0,1);

var tmp1 = vec2.fromValues(0,0)
,   tmp2 = vec2.fromValues(0,0)
,   tmp3 = vec2.fromValues(0,0)
,   tmp4 = vec2.fromValues(0,0)
,   tmp5 = vec2.fromValues(0,0)
,   tmp6 = vec2.fromValues(0,0)
,   tmp7 = vec2.fromValues(0,0)
,   tmp8 = vec2.fromValues(0,0)
,   tmp9 = vec2.fromValues(0,0)
,   tmp10 = vec2.fromValues(0,0)
,   tmp11 = vec2.fromValues(0,0)
,   tmp12 = vec2.fromValues(0,0)
,   tmp13 = vec2.fromValues(0,0)
,   tmp14 = vec2.fromValues(0,0)
,   tmp15 = vec2.fromValues(0,0)
,   tmp16 = vec2.fromValues(0,0)
,   tmp17 = vec2.fromValues(0,0)
,   tmp18 = vec2.fromValues(0,0)

/**
 * Narrowphase. Creates contacts and friction given shapes and transforms.
 * @class Narrowphase
 * @constructor
 */
function Narrowphase(){

    /**
     * @property contactEquations
     * @type {Array}
     */
    this.contactEquations = [];

    /**
     * @property frictionEquations
     * @type {Array}
     */
    this.frictionEquations = [];

    /**
     * Whether to make friction equations in the upcoming contacts.
     * @property enableFriction
     * @type {Boolean}
     */
    this.enableFriction = true;

    /**
     * The friction slip force to use when creating friction equations.
     * @property slipForce
     * @type {Number}
     */
    this.slipForce = 10.0;
<<<<<<< HEAD

=======
    this.frictionCoefficient = 0.3;
>>>>>>> 2090d6ce
    this.reuseObjects = true;
    this.reusableContactEquations = [];
    this.reusableFrictionEquations = [];

    /**
     * The restitution value to use in the next contact equations.
     * @property restitution
     * @type {Number}
     */
    this.restitution = 0; // For contact constraints

    // Keep track of the colliding bodies last step
    this.collidingBodiesLastStep = {};
};

/**
 * Check if the bodies were in contact since the last reset().
 * @method collidedLastStep
 * @param  {Body} bi
 * @param  {Body} bj
 * @return {Boolean}
 */
Narrowphase.prototype.collidedLastStep = function(bi,bj){
    var id1 = bi.id,
        id2 = bj.id;
    if(id1 > id2){
        var tmp = id1;
        id1 = id2;
        id2 = tmp;
    }
    return !!this.collidingBodiesLastStep[id1 + " " + id2];
};

/**
 * Throws away the old equatons and gets ready to create new
 * @method reset
 */
Narrowphase.prototype.reset = function(){

    // Save the colliding bodies data
    for(var key in this.collidingBodiesLastStep)
        delete this.collidingBodiesLastStep[key];
    for(var i=0; i!==this.contactEquations.length; i++){
        var eq = this.contactEquations[i],
            id1 = eq.bi.id,
            id2 = eq.bj.id;
        if(id1 > id2){
            var tmp = id1;
            id1 = id2;
            id2 = tmp;
        }
        this.collidingBodiesLastStep[id1 + " " + id2] = true;
    }

    if(this.reuseObjects){
        var ce = this.contactEquations,
            fe = this.frictionEquations,
            rfe = this.reusableFrictionEquations,
            rce = this.reusableContactEquations;
        Utils.appendArray(rce,ce);
        Utils.appendArray(rfe,fe);
    }

    // Reset
    this.contactEquations.length = this.frictionEquations.length = 0;
};

/**
 * Creates a ContactEquation, either by reusing an existing object or creating a new one.
 * @method createContactEquation
 * @param  {Body} bodyA
 * @param  {Body} bodyB
 * @return {ContactEquation}
 */
Narrowphase.prototype.createContactEquation = function(bodyA,bodyB,shapeA,shapeB){
    var c = this.reusableContactEquations.length ? this.reusableContactEquations.pop() : new ContactEquation(bodyA,bodyB);
    c.bi = bodyA;
    c.bj = bodyB;
    c.shapeA = shapeA;
    c.shapeB = shapeB;
    c.restitution = this.restitution;
    c.firstImpact = !this.collidedLastStep(bodyA,bodyB);
    return c;
};

/**
 * Creates a FrictionEquation, either by reusing an existing object or creating a new one.
 * @method createFrictionEquation
 * @param  {Body} bodyA
 * @param  {Body} bodyB
 * @return {FrictionEquation}
 */
Narrowphase.prototype.createFrictionEquation = function(bodyA,bodyB,shapeA,shapeB){
    var c = this.reusableFrictionEquations.length ? this.reusableFrictionEquations.pop() : new FrictionEquation(bodyA,bodyB);
    c.bi = bodyA;
    c.bj = bodyB;
    c.shapeA = shapeA;
    c.shapeB = shapeB;
    c.setSlipForce(this.slipForce);
    c.frictionCoefficient = this.frictionCoefficient;
    return c;
};

/**
 * Creates a FrictionEquation given the data in the ContactEquation. Uses same offset vectors ri and rj, but the tangent vector will be constructed from the collision normal.
 * @method createFrictionFromContact
 * @param  {ContactEquation} contactEquation
 * @return {FrictionEquation}
 */
Narrowphase.prototype.createFrictionFromContact = function(c){
    var eq = this.createFrictionEquation(c.bi,c.bj);
    vec2.copy(eq.ri, c.ri);
    vec2.copy(eq.rj, c.rj);
    vec2.rotate(eq.t, c.ni, -Math.PI / 2);
    eq.contactEquation = c;
    return eq;
}

/**
 * Plane/line Narrowphase
 * @method planeLine
 * @param  {Body} bi
 * @param  {Plane} si
 * @param  {Array} xi
 * @param  {Number} ai
 * @param  {Body} bj
 * @param  {Line} sj
 * @param  {Array} xj
 * @param  {Number} aj
 */
Narrowphase.prototype.planeLine = function(bi,si,xi,ai, bj,sj,xj,aj){
    var lineShape = sj,
        lineAngle = aj,
        lineBody = bj,
        lineOffset = xj,
        planeOffset = xi,
        planeAngle = ai,
        planeBody = bi,
        planeShape = si;

    var worldVertex0 = tmp1,
        worldVertex1 = tmp2,
        worldVertex01 = tmp3,
        worldVertex11 = tmp4,
        worldEdge = tmp5,
        worldEdgeUnit = tmp6,
        dist = tmp7,
        worldNormal = tmp8,
        worldTangent = tmp9;

    // Get start and end points
    vec2.set(worldVertex0, -lineShape.length/2, 0);
    vec2.set(worldVertex1,  lineShape.length/2, 0);

    // Not sure why we have to use worldVertex*1 here, but it won't work otherwise. Tired.
    vec2.rotate(worldVertex01, worldVertex0, lineAngle);
    vec2.rotate(worldVertex11, worldVertex1, lineAngle);

    add(worldVertex01, worldVertex01, lineOffset);
    add(worldVertex11, worldVertex11, lineOffset);

    vec2.copy(worldVertex0,worldVertex01);
    vec2.copy(worldVertex1,worldVertex11);

    // Get vector along the line
    sub(worldEdge, worldVertex1, worldVertex0);
    vec2.normalize(worldEdgeUnit, worldEdge);

    // Get tangent to the edge.
    vec2.rotate(worldTangent, worldEdgeUnit, -Math.PI/2);

    vec2.rotate(worldNormal, yAxis, planeAngle);

    // Check line ends
    var verts = [worldVertex0, worldVertex1];
    for(var i=0; i<verts.length; i++){
        var v = verts[i];

        sub(dist, v, planeOffset);

        var d = dot(dist,worldNormal);

        if(d < 0){

            var c = this.createContactEquation(planeBody,lineBody,si,sj);

            vec2.copy(c.ni, worldNormal);
            vec2.normalize(c.ni,c.ni);

            // distance vector along plane normal
            vec2.scale(dist, worldNormal, d);

            // Vector from plane center to contact
            sub(c.ri, v, dist);
            sub(c.ri, c.ri, planeBody.position);

            // From line center to contact
            sub(c.rj, v,    lineOffset);
            add(c.rj, c.rj, lineOffset);
            sub(c.rj, c.rj, lineBody.position);

            this.contactEquations.push(c);

            // TODO : only need one friction equation if both points touch
            if(this.enableFriction){
                this.frictionEquations.push(this.createFrictionFromContact(c));
            }
        }
    }
};

Narrowphase.prototype.particleCapsule = function(bi,si,xi,ai, bj,sj,xj,aj, justTest){
    return this.circleLine(bi,si,xi,ai, bj,sj,xj,aj, justTest, sj.radius, 0);
};

/**
 * Circle/line Narrowphase
 * @method circleLine
 * @param  {Body} bi
 * @param  {Circle} si
 * @param  {Array} xi
 * @param  {Number} ai
 * @param  {Body} bj
 * @param  {Line} sj
 * @param  {Array} xj
 * @param  {Number} aj
 * @param {Boolean} justTest If set to true, this function will return the result (intersection or not) without adding equations.
 * @param {Number} lineRadius Radius to add to the line. Can be used to test Capsules.
 * @param {Number} circleRadius If set, this value overrides the circle shape radius.
 */
Narrowphase.prototype.circleLine = function(bi,si,xi,ai, bj,sj,xj,aj, justTest, lineRadius, circleRadius){
    var lineShape = sj,
        lineAngle = aj,
        lineBody = bj,
        lineOffset = xj,
        circleOffset = xi,
        circleBody = bi,
        circleShape = si,

        lineRadius = lineRadius || 0,
        circleRadius = typeof(circleRadius)!="undefined" ? circleRadius : circleShape.radius,

        orthoDist = tmp1,
        lineToCircleOrthoUnit = tmp2,
        projectedPoint = tmp3,
        centerDist = tmp4,
        worldTangent = tmp5,
        worldEdge = tmp6,
        worldEdgeUnit = tmp7,
        worldVertex0 = tmp8,
        worldVertex1 = tmp9,
        worldVertex01 = tmp10,
        worldVertex11 = tmp11,
        dist = tmp12,
        lineToCircle = tmp13,
        lineEndToLineRadius = tmp14;

    // Get start and end points
    vec2.set(worldVertex0, -lineShape.length/2, 0);
    vec2.set(worldVertex1,  lineShape.length/2, 0);

    // Not sure why we have to use worldVertex*1 here, but it won't work otherwise. Tired.
    vec2.rotate(worldVertex01, worldVertex0, lineAngle);
    vec2.rotate(worldVertex11, worldVertex1, lineAngle);

    add(worldVertex01, worldVertex01, lineOffset);
    add(worldVertex11, worldVertex11, lineOffset);

    vec2.copy(worldVertex0,worldVertex01);
    vec2.copy(worldVertex1,worldVertex11);

    // Get vector along the line
    sub(worldEdge, worldVertex1, worldVertex0);
    vec2.normalize(worldEdgeUnit, worldEdge);

    // Get tangent to the edge.
    vec2.rotate(worldTangent, worldEdgeUnit, -Math.PI/2);

    // Check distance from the plane spanned by the edge vs the circle
    sub(dist, circleOffset, worldVertex0);
    var d = dot(dist, worldTangent); // Distance from center of line to circle center
    sub(centerDist, worldVertex0, lineOffset);

    sub(lineToCircle, circleOffset, lineOffset);

    if(Math.abs(d) < circleRadius+lineRadius){

        // Now project the circle onto the edge
        vec2.scale(orthoDist, worldTangent, d);
        sub(projectedPoint, circleOffset, orthoDist);

        // Add the missing line radius
        vec2.scale(lineToCircleOrthoUnit, worldTangent, dot(worldTangent, lineToCircle));
        vec2.normalize(lineToCircleOrthoUnit,lineToCircleOrthoUnit);
        vec2.scale(lineToCircleOrthoUnit, lineToCircleOrthoUnit, lineRadius);
        add(projectedPoint,projectedPoint,lineToCircleOrthoUnit);

        // Check if the point is within the edge span
        var pos =  dot(worldEdgeUnit, projectedPoint);
        var pos0 = dot(worldEdgeUnit, worldVertex0);
        var pos1 = dot(worldEdgeUnit, worldVertex1);

        if(pos > pos0 && pos < pos1){
            // We got contact!

            if(justTest) return true;

            var c = this.createContactEquation(circleBody,lineBody,si,sj);

            vec2.scale(c.ni, orthoDist, -1);
            vec2.normalize(c.ni, c.ni);

            vec2.scale( c.ri, c.ni,  circleRadius);
            add(c.ri, c.ri, circleOffset);
            sub(c.ri, c.ri, circleBody.position);

            sub(c.rj, projectedPoint, lineOffset);
            add(c.rj, c.rj, lineOffset);
            sub(c.rj, c.rj, lineBody.position);

            this.contactEquations.push(c);

            if(this.enableFriction){
                this.frictionEquations.push(this.createFrictionFromContact(c));
            }

            return true;
        }
    }

    // Add corner
    var verts = [worldVertex0, worldVertex1];

    for(var i=0; i<verts.length; i++){
        var v = verts[i];

        sub(dist, v, circleOffset);

        if(vec2.squaredLength(dist) < (circleRadius+lineRadius)*(circleRadius+lineRadius)){

            if(justTest) return true;

            var c = this.createContactEquation(circleBody,lineBody,si,sj);

            vec2.copy(c.ni, dist);
            vec2.normalize(c.ni,c.ni);

            // Vector from circle to contact point is the normal times the circle radius
            vec2.scale(c.ri, c.ni, circleRadius);
            add(c.ri, c.ri, circleOffset);
            sub(c.ri, c.ri, circleBody.position);

            sub(c.rj, v, lineOffset);
            vec2.scale(lineEndToLineRadius, c.ni, -lineRadius);
            add(c.rj, c.rj, lineEndToLineRadius);
            add(c.rj, c.rj, lineOffset);
            sub(c.rj, c.rj, lineBody.position);

            this.contactEquations.push(c);

            if(this.enableFriction){
                this.frictionEquations.push(this.createFrictionFromContact(c));
            }

            return true;
        }
    }

    return false;
};

/**
 * Circle/capsule Narrowphase
 * @method circleCapsule
 * @param  {Body}   bi
 * @param  {Circle} si
 * @param  {Array}  xi
 * @param  {Number} ai
 * @param  {Body}   bj
 * @param  {Line}   sj
 * @param  {Array}  xj
 * @param  {Number} aj
 */
Narrowphase.prototype.circleCapsule = function(bi,si,xi,ai, bj,sj,xj,aj, justTest){
    return this.circleLine(bi,si,xi,ai, bj,sj,xj,aj, justTest, sj.radius);
};

/**
 * Circle/convex Narrowphase
 * @method circleConvex
 * @param  {Body} bi
 * @param  {Circle} si
 * @param  {Array} xi
 * @param  {Number} ai
 * @param  {Body} bj
 * @param  {Convex} sj
 * @param  {Array} xj
 * @param  {Number} aj
 */
Narrowphase.prototype.circleConvex = function(  bi,si,xi,ai, bj,sj,xj,aj, justTest, circleRadius){
    var convexShape = sj,
        convexAngle = aj,
        convexBody = bj,
        convexOffset = xj,
        circleOffset = xi,
        circleBody = bi,
        circleShape = si,
        circleRadius = typeof(circleRadius)=="number" ? circleRadius : circleShape.radius;

    var worldVertex0 = tmp1,
        worldVertex1 = tmp2,
        worldEdge = tmp3,
        worldEdgeUnit = tmp4,
        worldTangent = tmp5,
        centerDist = tmp6,
        convexToCircle = tmp7,
        orthoDist = tmp8,
        projectedPoint = tmp9,
        dist = tmp10,
        worldVertex = tmp11,

        closestEdge = -1,
        closestEdgeDistance = null,
        closestEdgeOrthoDist = tmp12,
        closestEdgeProjectedPoint = tmp13,
        candidate = tmp14,
        candidateDist = tmp15,
        minCandidate = tmp16,

        found = false,
        minCandidateDistance = Number.MAX_VALUE;

    var numReported = 0;

    // New algorithm:
    // 1. Check so center of circle is not inside the polygon. If it is, this wont work...
    // 2. For each edge
    // 2. 1. Get point on circle that is closest to the edge (scale normal with -radius)
    // 2. 2. Check if point is inside.

    verts = convexShape.vertices;

    // Check all edges first
    for(var i=0; i!==verts.length; i++){
        var v0 = verts[i],
            v1 = verts[(i+1)%verts.length];

        vec2.rotate(worldVertex0, v0, convexAngle);
        vec2.rotate(worldVertex1, v1, convexAngle);
        add(worldVertex0, worldVertex0, convexOffset);
        add(worldVertex1, worldVertex1, convexOffset);
        sub(worldEdge, worldVertex1, worldVertex0);

        vec2.normalize(worldEdgeUnit, worldEdge);

        // Get tangent to the edge. Points out of the Convex
        vec2.rotate(worldTangent, worldEdgeUnit, -Math.PI/2);

        // Get point on circle, closest to the polygon
        vec2.scale(candidate,worldTangent,-circleShape.radius);
        add(candidate,candidate,circleOffset);

        if(pointInConvex(candidate,convexShape,convexOffset,convexAngle)){

            vec2.sub(candidateDist,worldVertex0,candidate);
            var candidateDistance = Math.abs(vec2.dot(candidateDist,worldTangent));

            /*
            // Check distance from the plane spanned by the edge vs the circle
            sub(dist, circleOffset, worldVertex0);
            var d = dot(dist, worldTangent);
            sub(centerDist, worldVertex0, convexOffset);

            sub(convexToCircle, circleOffset, convexOffset);

            if(d < circleRadius && dot(centerDist,convexToCircle) > 0){

                // Now project the circle onto the edge
                vec2.scale(orthoDist, worldTangent, d);
                sub(projectedPoint, circleOffset, orthoDist);


                // Check if the point is within the edge span
                var pos =  dot(worldEdgeUnit, projectedPoint);
                var pos0 = dot(worldEdgeUnit, worldVertex0);
                var pos1 = dot(worldEdgeUnit, worldVertex1);

                if(pos > pos0 && pos < pos1){
                    // We got contact!

                    if(justTest) return true;

                    if(closestEdgeDistance === null || d*d<closestEdgeDistance*closestEdgeDistance){
                        closestEdgeDistance = d;
                        closestEdge = i;
                        vec2.copy(closestEdgeOrthoDist, orthoDist);
                        vec2.copy(closestEdgeProjectedPoint, projectedPoint);
                    }
                }
            }
            */

            if(candidateDistance < minCandidateDistance){
                vec2.copy(minCandidate,candidate);
                minCandidateDistance = candidateDistance;
                vec2.scale(closestEdgeProjectedPoint,worldTangent,candidateDistance);
                vec2.add(closestEdgeProjectedPoint,closestEdgeProjectedPoint,candidate);
                found = true;
            }
        }
    }

    if(found){
        var c = this.createContactEquation(circleBody,convexBody,si,sj);
        vec2.sub(c.ni, minCandidate, circleOffset)
        vec2.normalize(c.ni, c.ni);

        vec2.scale(c.ri,  c.ni, circleRadius);
        add(c.ri, c.ri, circleOffset);
        sub(c.ri, c.ri, circleBody.position);

        sub(c.rj, closestEdgeProjectedPoint, convexOffset);
        add(c.rj, c.rj, convexOffset);
        sub(c.rj, c.rj, convexBody.position);

        this.contactEquations.push(c);

        if(this.enableFriction)
            this.frictionEquations.push( this.createFrictionFromContact(c) );

        return true;
    }

    /*
    if(closestEdge != -1){
        var c = this.createContactEquation(circleBody,convexBody);

        vec2.scale(c.ni, closestEdgeOrthoDist, -1);
        vec2.normalize(c.ni, c.ni);

        vec2.scale(c.ri,  c.ni, circleRadius);
        add(c.ri, c.ri, circleOffset);
        sub(c.ri, c.ri, circleBody.position);

        sub(c.rj, closestEdgeProjectedPoint, convexOffset);
        add(c.rj, c.rj, convexOffset);
        sub(c.rj, c.rj, convexBody.position);

        this.contactEquations.push(c);

        if(this.enableFriction)
            this.frictionEquations.push( this.createFrictionFromContact(c) );

        return true;
    }
    */

    // Check all vertices
    if(circleRadius > 0){
        for(var i=0; i<verts.length; i++){
            var localVertex = verts[i];
            vec2.rotate(worldVertex, localVertex, convexAngle);
            add(worldVertex, worldVertex, convexOffset);

            sub(dist, worldVertex, circleOffset);
            if(vec2.squaredLength(dist) < circleRadius*circleRadius){

                if(justTest) return true;

                var c = this.createContactEquation(circleBody,convexBody,si,sj);

                vec2.copy(c.ni, dist);
                vec2.normalize(c.ni,c.ni);

                // Vector from circle to contact point is the normal times the circle radius
                vec2.scale(c.ri, c.ni, circleRadius);
                add(c.ri, c.ri, circleOffset);
                sub(c.ri, c.ri, circleBody.position);

                sub(c.rj, worldVertex, convexOffset);
                add(c.rj, c.rj, convexOffset);
                sub(c.rj, c.rj, convexBody.position);

                this.contactEquations.push(c);

                if(this.enableFriction){
                    this.frictionEquations.push(this.createFrictionFromContact(c));
                }

                return true;
            }
        }
    }

    return false;
};

// Check if a point is in a polygon
var pic_worldVertex0 = vec2.create(),
    pic_worldVertex1 = vec2.create(),
    pic_r0 = vec2.create(),
    pic_r1 = vec2.create();
function pointInConvex(worldPoint,convexShape,convexOffset,convexAngle){
    var worldVertex0 = pic_worldVertex0,
        worldVertex1 = pic_worldVertex1,
        r0 = pic_r0,
        r1 = pic_r1,
        point = worldPoint,
        verts = convexShape.vertices,
        lastCross = null;
    for(var i=0; i!==verts.length+1; i++){
        var v0 = verts[i%verts.length],
            v1 = verts[(i+1)%verts.length];

        // Transform vertices to world
        // can we instead transform point to local of the convex???
        vec2.rotate(worldVertex0, v0, convexAngle);
        vec2.rotate(worldVertex1, v1, convexAngle);
        add(worldVertex0, worldVertex0, convexOffset);
        add(worldVertex1, worldVertex1, convexOffset);

        sub(r0, worldVertex0, point);
        sub(r1, worldVertex1, point);
        var cross = vec2.crossLength(r0,r1);

        if(lastCross===null) lastCross = cross;

        // If we got a different sign of the distance vector, the point is out of the polygon
        if(cross*lastCross <= 0){
            return false;
        }
        lastCross = cross;
    }
    return true;
};

/**
 * Particle/convex Narrowphase
 * @method particleConvex
 * @param  {Body} bi
 * @param  {Particle} si
 * @param  {Array} xi
 * @param  {Number} ai
 * @param  {Body} bj
 * @param  {Convex} sj
 * @param  {Array} xj
 * @param  {Number} aj
 * @todo use pointInConvex and code more similar to circleConvex
 */
Narrowphase.prototype.particleConvex = function(  bi,si,xi,ai, bj,sj,xj,aj, justTest ){
    var convexShape = sj,
        convexAngle = aj,
        convexBody = bj,
        convexOffset = xj,
        particleOffset = xi,
        particleBody = bi,
        particleShape = si,
        worldVertex0 = tmp1,
        worldVertex1 = tmp2,
        worldEdge = tmp3,
        worldEdgeUnit = tmp4,
        worldTangent = tmp5,
        centerDist = tmp6,
        convexToparticle = tmp7,
        orthoDist = tmp8,
        projectedPoint = tmp9,
        dist = tmp10,
        worldVertex = tmp11,
        closestEdge = -1,
        closestEdgeDistance = null,
        closestEdgeOrthoDist = tmp12,
        closestEdgeProjectedPoint = tmp13,
        r0 = tmp14, // vector from particle to vertex0
        r1 = tmp15,
        localPoint = tmp16,
        candidateDist = tmp17,
        minEdgeNormal = tmp18,
        minCandidateDistance = Number.MAX_VALUE;

    var numReported = 0,
        found = false,
        verts = convexShape.vertices;

    // Check if the particle is in the polygon at all
    if(!pointInConvex(particleOffset,convexShape,convexOffset,convexAngle))
        return false;

    // Check edges first
    var lastCross = null;
    for(var i=0; i!==verts.length+1; i++){
        var v0 = verts[i%verts.length],
            v1 = verts[(i+1)%verts.length];

        // Transform vertices to world
        vec2.rotate(worldVertex0, v0, convexAngle);
        vec2.rotate(worldVertex1, v1, convexAngle);
        add(worldVertex0, worldVertex0, convexOffset);
        add(worldVertex1, worldVertex1, convexOffset);

        // Get world edge
        sub(worldEdge, worldVertex1, worldVertex0);
        vec2.normalize(worldEdgeUnit, worldEdge);

        // Get tangent to the edge. Points out of the Convex
        vec2.rotate(worldTangent, worldEdgeUnit, -Math.PI/2);

        // Check distance from the infinite line (spanned by the edge) to the particle
        sub(dist, particleOffset, worldVertex0);
        var d = dot(dist, worldTangent);
        sub(centerDist, worldVertex0, convexOffset);

        sub(convexToparticle, particleOffset, convexOffset);


        /*
        if(d < 0 && dot(centerDist,convexToparticle) >= 0){

            // Now project the particle onto the edge
            vec2.scale(orthoDist, worldTangent, d);
            sub(projectedPoint, particleOffset, orthoDist);

            // Check if the point is within the edge span
            var pos =  dot(worldEdgeUnit, projectedPoint);
            var pos0 = dot(worldEdgeUnit, worldVertex0);
            var pos1 = dot(worldEdgeUnit, worldVertex1);

            if(pos > pos0 && pos < pos1){
                // We got contact!
                if(justTest) return true;

                if(closestEdgeDistance === null || d*d<closestEdgeDistance*closestEdgeDistance){
                    closestEdgeDistance = d;
                    closestEdge = i;
                    vec2.copy(closestEdgeOrthoDist, orthoDist);
                    vec2.copy(closestEdgeProjectedPoint, projectedPoint);
                }
            }
        }
        */

        vec2.sub(candidateDist,worldVertex0,particleOffset);
        var candidateDistance = Math.abs(vec2.dot(candidateDist,worldTangent));

        if(candidateDistance < minCandidateDistance){
            minCandidateDistance = candidateDistance;
            vec2.scale(closestEdgeProjectedPoint,worldTangent,candidateDistance);
            vec2.add(closestEdgeProjectedPoint,closestEdgeProjectedPoint,particleOffset);
            vec2.copy(minEdgeNormal,worldTangent);
            found = true;
        }
    }

    if(found){
        var c = this.createContactEquation(particleBody,convexBody,si,sj);

        vec2.scale(c.ni, minEdgeNormal, -1);
        vec2.normalize(c.ni, c.ni);

        // Particle has no extent to the contact point
        vec2.set(c.ri,  0, 0);
        add(c.ri, c.ri, particleOffset);
        sub(c.ri, c.ri, particleBody.position);

        // From convex center to point
        sub(c.rj, closestEdgeProjectedPoint, convexOffset);
        add(c.rj, c.rj, convexOffset);
        sub(c.rj, c.rj, convexBody.position);

        this.contactEquations.push(c);

        if(this.enableFriction)
            this.frictionEquations.push( this.createFrictionFromContact(c) );

        return true;
    }


    return false;
};

/**
 * Circle/circle Narrowphase
 * @method circleCircle
 * @param  {Body} bi
 * @param  {Circle} si
 * @param  {Array} xi
 * @param  {Number} ai
 * @param  {Body} bj
 * @param  {Circle} sj
 * @param  {Array} xj
 * @param  {Number} aj
 */
Narrowphase.prototype.circleCircle = function(  bi,si,xi,ai, bj,sj,xj,aj, justTest){
    var bodyA = bi,
        shapeA = si,
        offsetA = xi,
        bodyB = bj,
        shapeB = sj,
        offsetB = xj,
        dist = tmp1;

    sub(dist,xi,xj);
    var r = si.radius + sj.radius;
    if(vec2.squaredLength(dist) > r*r){
        return false;
    }

    if(justTest) return true;

    var c = this.createContactEquation(bodyA,bodyB,si,sj);
    sub(c.ni, offsetB, offsetA);
    vec2.normalize(c.ni,c.ni);

    vec2.scale( c.ri, c.ni,  shapeA.radius);
    vec2.scale( c.rj, c.ni, -shapeB.radius);

    add(c.ri, c.ri, offsetA);
    sub(c.ri, c.ri, bodyA.position);

    add(c.rj, c.rj, offsetB);
    sub(c.rj, c.rj, bodyB.position);

    this.contactEquations.push(c);

    if(this.enableFriction){
        this.frictionEquations.push(this.createFrictionFromContact(c));
    }
    return true;
};

/**
 * Convex/Plane Narrowphase
 * @method convexPlane
 * @param  {Body} bi
 * @param  {Convex} si
 * @param  {Array} xi
 * @param  {Number} ai
 * @param  {Body} bj
 * @param  {Plane} sj
 * @param  {Array} xj
 * @param  {Number} aj
 */
Narrowphase.prototype.convexPlane = function( bi,si,xi,ai, bj,sj,xj,aj ){
    var convexBody = bi,
        convexOffset = xi,
        convexShape = si,
        convexAngle = ai,
        planeBody = bj,
        planeShape = sj,
        planeOffset = xj,
        planeAngle = aj;

    var worldVertex = tmp1,
        worldNormal = tmp2,
        dist = tmp3;

    var numReported = 0;
    vec2.rotate(worldNormal, yAxis, planeAngle);

    for(var i=0; i<si.vertices.length; i++){
        var v = si.vertices[i];
        vec2.rotate(worldVertex, v, convexAngle);
        add(worldVertex, worldVertex, convexOffset);

        sub(dist, worldVertex, planeOffset);

        if(dot(dist,worldNormal) < 0){

            // Found vertex
            numReported++;

            var c = this.createContactEquation(planeBody,convexBody,sj,si);

            sub(dist, worldVertex, planeOffset);

            vec2.copy(c.ni, worldNormal);

            var d = dot(dist, c.ni);
            vec2.scale(dist, c.ni, d);

            // rj is from convex center to contact
            sub(c.rj, worldVertex, convexBody.position);


            // ri is from plane center to contact
            sub( c.ri, worldVertex, dist);
            sub( c.ri, c.ri, planeBody.position);

            this.contactEquations.push(c);

            // TODO: if we have 2 contacts, we do only need 1 friction equation

            if(this.enableFriction){
                this.frictionEquations.push(this.createFrictionFromContact(c));
            }

            if(numReported >= 2)
                break;
        }
    }
    return numReported > 0;
};

/**
 * Narrowphase for particle vs plane
 * @method particlePlane
 * @param  {Body}       bi The particle body
 * @param  {Particle}   si Particle shape
 * @param  {Array}      xi World position for the particle
 * @param  {Number}     ai World angle for the particle
 * @param  {Body}       bj Plane body
 * @param  {Plane}      sj Plane shape
 * @param  {Array}      xj World position for the plane
 * @param  {Number}     aj World angle for the plane
 */
Narrowphase.prototype.particlePlane = function( bi,si,xi,ai, bj,sj,xj,aj, justTest ){
    var particleBody = bi,
        particleShape = si,
        particleOffset = xi,
        planeBody = bj,
        planeShape = sj,
        planeOffset = xj,
        planeAngle = aj;

    var dist = tmp1,
        worldNormal = tmp2;

    planeAngle = planeAngle || 0;

    sub(dist, particleOffset, planeOffset);
    vec2.rotate(worldNormal, yAxis, planeAngle);

    var d = dot(dist, worldNormal);

    if(d > 0) return false;
    if(justTest) return true;

    var c = this.createContactEquation(planeBody,particleBody,sj,si);

    vec2.copy(c.ni, worldNormal);
    vec2.scale( dist, c.ni, d );
    // dist is now the distance vector in the normal direction

    // ri is the particle position projected down onto the plane, from the plane center
    sub( c.ri, particleOffset, dist);
    sub( c.ri, c.ri, planeBody.position);

    // rj is from the body center to the particle center
    sub( c.rj, particleOffset, particleBody.position );

    this.contactEquations.push(c);

    if(this.enableFriction){
        this.frictionEquations.push(this.createFrictionFromContact(c));
    }
    return true;
};

/**
 * Circle/Particle Narrowphase
 * @method circleParticle
 * @param  {Body} bi
 * @param  {Circle} si
 * @param  {Array} xi
 * @param  {Number} ai
 * @param  {Body} bj
 * @param  {Particle} sj
 * @param  {Array} xj
 * @param  {Number} aj
 */
Narrowphase.prototype.circleParticle = function(   bi,si,xi,ai, bj,sj,xj,aj, justTest ){
    var circleBody = bi,
        circleShape = si,
        circleOffset = xi,
        particleBody = bj,
        particleShape = sj,
        particleOffset = xj,
        dist = tmp1;

    sub(dist, particleOffset, circleOffset);
    if(vec2.squaredLength(dist) > circleShape.radius*circleShape.radius) return false;
    if(justTest) return true;

    var c = this.createContactEquation(circleBody,particleBody,si,sj);
    vec2.copy(c.ni, dist);
    vec2.normalize(c.ni,c.ni);

    // Vector from circle to contact point is the normal times the circle radius
    vec2.scale(c.ri, c.ni, circleShape.radius);
    add(c.ri, c.ri, circleOffset);
    sub(c.ri, c.ri, circleBody.position);

    // Vector from particle center to contact point is zero
    sub(c.rj, particleOffset, particleBody.position);

    this.contactEquations.push(c);

    if(this.enableFriction){
        this.frictionEquations.push(this.createFrictionFromContact(c));
    }

    return true;
};

var capsulePlane_tmpCircle = new Circle(1),
    capsulePlane_tmp1 = vec2.create(),
    capsulePlane_tmp2 = vec2.create(),
    capsulePlane_tmp3 = vec2.create();
Narrowphase.prototype.capsulePlane = function( bi,si,xi,ai, bj,sj,xj,aj ){
    var end1 = capsulePlane_tmp1,
        end2 = capsulePlane_tmp2,
        circle = capsulePlane_tmpCircle,
        dst = capsulePlane_tmp3;

    // Compute world end positions
    vec2.set(end1, -si.length/2, 0);
    vec2.rotate(end1,end1,ai);
    add(end1,end1,xi);

    vec2.set(end2,  si.length/2, 0);
    vec2.rotate(end2,end2,ai);
    add(end2,end2,xi);

    circle.radius = si.radius;

    // Do Narrowphase as two circles
    this.circlePlane(bi,circle,end1,0, bj,sj,xj,aj);
    this.circlePlane(bi,circle,end2,0, bj,sj,xj,aj);
};

/**
 * Creates ContactEquations and FrictionEquations for a collision.
 * @method circlePlane
 * @param  {Body}    bi     The first body that should be connected to the equations.
 * @param  {Circle}  si     The circle shape participating in the collision.
 * @param  {Array}   xi     Extra offset to take into account for the Shape, in addition to the one in circleBody.position. Will *not* be rotated by circleBody.angle (maybe it should, for sake of homogenity?). Set to null if none.
 * @param  {Body}    bj     The second body that should be connected to the equations.
 * @param  {Plane}   sj     The Plane shape that is participating
 * @param  {Array}   xj     Extra offset for the plane shape.
 * @param  {Number}  aj     Extra angle to apply to the plane
 */
Narrowphase.prototype.circlePlane = function(   bi,si,xi,ai, bj,sj,xj,aj ){
    var circleBody = bi,
        circleShape = si,
        circleOffset = xi, // Offset from body center, rotated!
        planeBody = bj,
        shapeB = sj,
        planeOffset = xj,
        planeAngle = aj;

    planeAngle = planeAngle || 0;

    // Vector from plane to circle
    var planeToCircle = tmp1,
        worldNormal = tmp2,
        temp = tmp3;

    sub(planeToCircle, circleOffset, planeOffset);

    // World plane normal
    vec2.rotate(worldNormal, yAxis, planeAngle);

    // Normal direction distance
    var d = dot(worldNormal, planeToCircle);

    if(d > circleShape.radius) return false; // No overlap. Abort.

    // Create contact
    var contact = this.createContactEquation(planeBody,circleBody,sj,si);

    // ni is the plane world normal
    vec2.copy(contact.ni, worldNormal);

    // rj is the vector from circle center to the contact point
    vec2.scale(contact.rj, contact.ni, -circleShape.radius);
    add(contact.rj, contact.rj, circleOffset);
    sub(contact.rj, contact.rj, circleBody.position);

    // ri is the distance from plane center to contact.
    vec2.scale(temp, contact.ni, d);
    sub(contact.ri, planeToCircle, temp ); // Subtract normal distance vector from the distance vector
    add(contact.ri, contact.ri, planeOffset);
    sub(contact.ri, contact.ri, planeBody.position);

    this.contactEquations.push(contact);

    if(this.enableFriction){
        this.frictionEquations.push( this.createFrictionFromContact(contact) );
    }

    return true;
};


/**
 * Convex/convex Narrowphase.See <a href="http://www.altdevblogaday.com/2011/05/13/contact-generation-between-3d-convex-meshes/">this article</a> for more info.
 * @method convexConvex
 * @param  {Body} bi
 * @param  {Convex} si
 * @param  {Array} xi
 * @param  {Number} ai
 * @param  {Body} bj
 * @param  {Convex} sj
 * @param  {Array} xj
 * @param  {Number} aj
 */
Narrowphase.prototype.convexConvex = function(  bi,si,xi,ai, bj,sj,xj,aj ){
    var sepAxis = tmp1,
        worldPoint = tmp2,
        worldPoint0 = tmp3,
        worldPoint1 = tmp4,
        worldEdge = tmp5,
        projected = tmp6,
        penetrationVec = tmp7,
        dist = tmp8,
        worldNormal = tmp9;

    var found = Narrowphase.findSeparatingAxis(si,xi,ai,sj,xj,aj,sepAxis);
    if(!found) return false;

    // Make sure the separating axis is directed from shape i to shape j
    sub(dist,xj,xi);
    if(dot(sepAxis,dist) > 0){
        vec2.scale(sepAxis,sepAxis,-1);
    }

    // Find edges with normals closest to the separating axis
    var closestEdge1 = Narrowphase.getClosestEdge(si,ai,sepAxis,true), // Flipped axis
        closestEdge2 = Narrowphase.getClosestEdge(sj,aj,sepAxis);

    if(closestEdge1==-1 || closestEdge2==-1) return false;

    // Loop over the shapes
    for(var k=0; k<2; k++){

        var closestEdgeA = closestEdge1,
            closestEdgeB = closestEdge2,
            shapeA =  si, shapeB =  sj,
            offsetA = xi, offsetB = xj,
            angleA = ai, angleB = aj,
            bodyA = bi, bodyB = bj;

        if(k==0){
            // Swap!
            var tmp;
            tmp = closestEdgeA; closestEdgeA = closestEdgeB;    closestEdgeB = tmp;
            tmp = shapeA;       shapeA = shapeB;                shapeB = tmp;
            tmp = offsetA;      offsetA = offsetB;              offsetB = tmp;
            tmp = angleA;       angleA = angleB;                angleB = tmp;
            tmp = bodyA;        bodyA = bodyB;                  bodyB = tmp;
        }

        // Loop over 2 points in convex B
        for(var j=closestEdgeB; j<closestEdgeB+2; j++){

            // Get world point
            var v = shapeB.vertices[(j+shapeB.vertices.length)%shapeB.vertices.length];
            vec2.rotate(worldPoint, v, angleB);
            add(worldPoint, worldPoint, offsetB);

            var insideNumEdges = 0;

            // Loop over the 3 closest edges in convex A
            for(var i=closestEdgeA-1; i<closestEdgeA+2; i++){

                var v0 = shapeA.vertices[(i  +shapeA.vertices.length)%shapeA.vertices.length],
                    v1 = shapeA.vertices[(i+1+shapeA.vertices.length)%shapeA.vertices.length];

                // Construct the edge
                vec2.rotate(worldPoint0, v0, angleA);
                vec2.rotate(worldPoint1, v1, angleA);
                add(worldPoint0, worldPoint0, offsetA);
                add(worldPoint1, worldPoint1, offsetA);

                sub(worldEdge, worldPoint1, worldPoint0);

                vec2.rotate(worldNormal, worldEdge, -Math.PI/2); // Normal points out of convex 1
                vec2.normalize(worldNormal,worldNormal);

                sub(dist, worldPoint, worldPoint0);

                var d = dot(worldNormal,dist);

                if(d < 0){
                    insideNumEdges++;
                }
            }

            if(insideNumEdges == 3){

                // worldPoint was on the "inside" side of each of the 3 checked edges.
                // Project it to the center edge and use the projection direction as normal

                // Create contact
                var c = this.createContactEquation(bodyA,bodyB,si,sj);

                // Get center edge from body A
                var v0 = shapeA.vertices[(closestEdgeA)   % shapeA.vertices.length],
                    v1 = shapeA.vertices[(closestEdgeA+1) % shapeA.vertices.length];

                // Construct the edge
                vec2.rotate(worldPoint0, v0, angleA);
                vec2.rotate(worldPoint1, v1, angleA);
                add(worldPoint0, worldPoint0, offsetA);
                add(worldPoint1, worldPoint1, offsetA);

                sub(worldEdge, worldPoint1, worldPoint0);

                vec2.rotate(c.ni, worldEdge, -Math.PI/2); // Normal points out of convex A
                vec2.normalize(c.ni,c.ni);

                sub(dist, worldPoint, worldPoint0); // From edge point to the penetrating point
                var d = dot(c.ni,dist);             // Penetration
                vec2.scale(penetrationVec, c.ni, d);     // Vector penetration


                sub(c.ri, worldPoint, offsetA);
                sub(c.ri, c.ri, penetrationVec);
                add(c.ri, c.ri, offsetA);
                sub(c.ri, c.ri, bodyA.position);

                sub(c.rj, worldPoint, offsetB);
                add(c.rj, c.rj, offsetB);
                sub(c.rj, c.rj, bodyB.position);

                this.contactEquations.push(c);

                // Todo reduce to 1 friction equation if we have 2 contact points
                if(this.enableFriction)
                    this.frictionEquations.push(this.createFrictionFromContact(c));
            }
        }
    }
};

// .projectConvex is called by other functions, need local tmp vectors
var pcoa_tmp1 = vec2.fromValues(0,0);

/**
 * Project a Convex onto a world-oriented axis
 * @method projectConvexOntoAxis
 * @static
 * @param  {Convex} convexShape
 * @param  {Array} convexOffset
 * @param  {Number} convexAngle
 * @param  {Array} worldAxis
 * @param  {Array} result
 */
Narrowphase.projectConvexOntoAxis = function(convexShape, convexOffset, convexAngle, worldAxis, result){
    var max=null,
        min=null,
        v,
        value,
        localAxis = pcoa_tmp1;

    // Convert the axis to local coords of the body
    vec2.rotate(localAxis, worldAxis, -convexAngle);

    // Get projected position of all vertices
    for(var i=0; i<convexShape.vertices.length; i++){
        v = convexShape.vertices[i];
        value = dot(v,localAxis);
        if(max === null || value > max) max = value;
        if(min === null || value < min) min = value;
    }

    if(min > max){
        var t = min;
        min = max;
        max = t;
    }

    // Project the position of the body onto the axis - need to add this to the result
    var offset = dot(convexOffset, worldAxis);

    vec2.set( result, min + offset, max + offset);
};

// .findSeparatingAxis is called by other functions, need local tmp vectors
var fsa_tmp1 = vec2.fromValues(0,0)
,   fsa_tmp2 = vec2.fromValues(0,0)
,   fsa_tmp3 = vec2.fromValues(0,0)
,   fsa_tmp4 = vec2.fromValues(0,0)
,   fsa_tmp5 = vec2.fromValues(0,0)
,   fsa_tmp6 = vec2.fromValues(0,0)

/**
 * Find a separating axis between the shapes, that maximizes the separating distance between them.
 * @method findSeparatingAxis
 * @static
 * @param  {Convex}     c1
 * @param  {Array}      offset1
 * @param  {Number}     angle1
 * @param  {Convex}     c2
 * @param  {Array}      offset2
 * @param  {Number}     angle2
 * @param  {Array}      sepAxis     The resulting axis
 * @return {Boolean}                Whether the axis could be found.
 */
Narrowphase.findSeparatingAxis = function(c1,offset1,angle1,c2,offset2,angle2,sepAxis){
    var maxDist = null,
        overlap = false,
        found = false,
        edge = fsa_tmp1,
        worldPoint0 = fsa_tmp2,
        worldPoint1 = fsa_tmp3,
        normal = fsa_tmp4,
        span1 = fsa_tmp5,
        span2 = fsa_tmp6;

    for(var j=0; j!==2; j++){
        var c = c1,
            angle = angle1;
        if(j===1){
            c = c2;
            angle = angle2;
        }

        for(var i=0; i!==c.vertices.length; i++){
            // Get the world edge
            vec2.rotate(worldPoint0, c.vertices[i], angle);
            vec2.rotate(worldPoint1, c.vertices[(i+1)%c.vertices.length], angle);

            sub(edge, worldPoint1, worldPoint0);

            // Get normal - just rotate 90 degrees since vertices are given in CCW
            vec2.rotate(normal, edge, -Math.PI / 2);
            vec2.normalize(normal,normal);

            // Project hulls onto that normal
            Narrowphase.projectConvexOntoAxis(c1,offset1,angle1,normal,span1);
            Narrowphase.projectConvexOntoAxis(c2,offset2,angle2,normal,span2);

            // Order by span position
            var a=span1,
                b=span2,
                swapped = false;
            if(span1[0] > span2[0]){
                b=span1;
                a=span2;
                swapped = true;
            }

            // Get separating distance
            var dist = b[0] - a[1];
            overlap = dist < 0;

            if(maxDist===null || dist > maxDist){
                vec2.copy(sepAxis, normal);
                maxDist = dist;
                found = overlap;
            }
        }
    }

    return found;
};

// .getClosestEdge is called by other functions, need local tmp vectors
var gce_tmp1 = vec2.fromValues(0,0)
,   gce_tmp2 = vec2.fromValues(0,0)
,   gce_tmp3 = vec2.fromValues(0,0)

/**
 * Get the edge that has a normal closest to an axis.
 * @method getClosestEdge
 * @static
 * @param  {Convex}     c
 * @param  {Number}     angle
 * @param  {Array}      axis
 * @param  {Boolean}    flip
 * @return {Number}             Index of the edge that is closest. This index and the next spans the resulting edge. Returns -1 if failed.
 */
Narrowphase.getClosestEdge = function(c,angle,axis,flip){
    var localAxis = gce_tmp1,
        edge = gce_tmp2,
        normal = gce_tmp3;

    // Convert the axis to local coords of the body
    vec2.rotate(localAxis, axis, -angle);
    if(flip){
        vec2.scale(localAxis,localAxis,-1);
    }

    var closestEdge = -1,
        N = c.vertices.length,
        halfPi = Math.PI / 2;
    for(var i=0; i!==N; i++){
        // Get the edge
        sub(edge, c.vertices[(i+1)%N], c.vertices[i%N]);

        // Get normal - just rotate 90 degrees since vertices are given in CCW
        vec2.rotate(normal, edge, -halfPi);
        vec2.normalize(normal,normal);

        var d = dot(normal,localAxis);
        if(closestEdge == -1 || d > maxDot){
            closestEdge = i % N;
            maxDot = d;
        }
    }

    return closestEdge;
};
<|MERGE_RESOLUTION|>--- conflicted
+++ resolved
@@ -63,11 +63,8 @@
      * @type {Number}
      */
     this.slipForce = 10.0;
-<<<<<<< HEAD
-
-=======
+
     this.frictionCoefficient = 0.3;
->>>>>>> 2090d6ce
     this.reuseObjects = true;
     this.reusableContactEquations = [];
     this.reusableFrictionEquations = [];
