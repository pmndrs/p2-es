--- conflicted
+++ resolved
@@ -57,54 +57,6 @@
   </head>
 
   <body>
-
-<<<<<<< HEAD
-    <div id="main_content_wrap" class="outer">
-      <section id="main_content" class="inner">
-        <h1>Demos</h1>
-        <ul>
-            <li><a href="demos/car.html">Car</a></li>
-            <li><a href="demos/ccd.html">CCD</a></li>
-            <li><a href="demos/circles.html">Circle container</a></li>
-            <li><a href="demos/collisions.html">Collision tests</a></li>
-            <li><a href="demos/compound.html">Compound objects</a></li>
-            <li><a href="demos/concave.html">Concave objects</a></li>
-            <li><a href="demos/constraints.html">Constraints</a></li>
-            <li><a href="demos/distanceConstraint.html">DistanceConstraint</a></li>
-            <li><a href="demos/fixedRotation.html">Fixed rotation</a></li>
-            <li><a href="demos/friction.html">Friction</a></li>
-            <li><a href="demos/gearConstraint.html">Gear constraint</a></li>
-            <li><a href="demos/heightfield.html">Heightfield</a></li>
-            <li><a href="demos/islandSolver.html">Island solver</a></li>
-            <li><a href="demos/kinematic.html">Kinematic body</a></li>
-            <li><a href="demos/lock.html">Lock constraint</a></li>
-            <li><a href="demos/piston.html">Piston</a></li>
-            <li><a href="demos/prismatic.html">Prismatic constraint</a></li>
-            <li><a href="demos/ragdoll.html">Ragdoll</a></li>
-            <li><a href="demos/removeSensor.html">Sensor</a></li>
-            <li><a href="demos/restitution.html">Restitution</a></li>
-            <li><a href="demos/sleep.html">Sleep</a></li>
-            <li><a href="demos/springs.html">Springs</a></li>
-            <li><a href="demos/surfaceVelocity.html">Surface velocity</a></li>
-            <li><a href="demos/suspension.html">Suspension</a></li>
-            <li><a href="demos/tearable.html">Tearable constraints</a></li>
-        </ul>
-
-        <h1>Examples</h1>
-        <ul>
-            <li><a href="examples/canvas/asteroids.html">Canvas: Asteroids game</a></li>
-            <li><a href="examples/canvas/box.html">Canvas: Box</a></li>
-            <li><a href="examples/canvas/character.html">Canvas: Character/platform</a></li>
-            <li><a href="examples/canvas/circle.html">Canvas: Circle on plane</a></li>
-            <li><a href="examples/canvas/interpolation.html">Canvas: interpolation</a></li>
-            <li><a href="examples/canvas/mouseJoint.html">Canvas: mouse joint</a></li>
-            <li><a href="examples/canvas/raycasting.html">Canvas: ray casting</a></li>
-            <li><a href="examples/canvas/sensors.html">Canvas: sensor</a></li>
-            <li><a href="examples/canvas/sensors2.html">Canvas: sensor 2</a></li>
-            <li><a href="examples/canvas/worker.html">Canvas: worker</a></li>
-            <li><a href="examples/pixijs/box.html">Pixi.js: Box</a></li>
-        </ul>
-=======
     <h1>
       p2.js
       <span class="small">by <a href="https://github.com/schteppe">schteppe</a></span>
@@ -114,7 +66,6 @@
 
     <a class="button" href="https://github.com/schteppe/p2.js">View on Github</a>
     <a class="button" href="docs">Documentation</a>
->>>>>>> 3656f3fd
 
   </body>
 
