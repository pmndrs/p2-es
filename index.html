<!DOCTYPE html>
<html>
  <head>
    <meta charset='utf-8' />
    <meta http-equiv="X-UA-Compatible" content="chrome=1" />
    <meta name="description" content="p2.js : JavaScript 2D physics library" />
    <link rel="stylesheet" type="text/css" media="screen" href="style/style.css">
    <title>p2.js</title>
  </head>
  <body>
    <div id="header_wrap" class="outer">
        <header class="inner">
          <a id="forkme_banner" href="https://github.com/schteppe/p2.js">View on GitHub</a>
<<<<<<< HEAD
=======
          <a id="docs_banner" href="docs">Documentation</a>

>>>>>>> 5bfd02cc
          <h1 id="project_title">p2.js</h1>
          <h2 id="project_tagline">JavaScript 2D physics library</h2>
        </header>
    </div>

    <div id="main_content_wrap" class="outer">
      <section id="main_content" class="inner">
        <h1>Demos</h1>
        <ul>
            <li><a href="examples/circles.html">Circle container</a></li>
            <li><a href="examples/constraints.html">Constraints</a></li>
            <li><a href="examples/islandSolver.html">Island solver</a></li>
            <li><a href="examples/springs.html">Springs</a></li>
        </ul>
      </section>
    </div>
    <div id="footer_wrap" class="outer">
      <footer class="inner">
        <p class="copyright">p2.js is maintained by <a href="https://github.com/schteppe">schteppe</a></p>
      </footer>
    </div>
  </body>
</html><|MERGE_RESOLUTION|>--- conflicted
+++ resolved
@@ -11,11 +11,7 @@
     <div id="header_wrap" class="outer">
         <header class="inner">
           <a id="forkme_banner" href="https://github.com/schteppe/p2.js">View on GitHub</a>
-<<<<<<< HEAD
-=======
           <a id="docs_banner" href="docs">Documentation</a>
-
->>>>>>> 5bfd02cc
           <h1 id="project_title">p2.js</h1>
           <h2 id="project_tagline">JavaScript 2D physics library</h2>
         </header>
